module Fable.Repl.Main

open Fable.Core.JsInterop
open Fable.Import
open Fulma
open Fulma.FontAwesome
open Fulma.Extensions
open Elmish
open Thoth.Elmish
open Shared
open Editor
open Mouse

type ISavedState =
    abstract code: string
    abstract html: string
    abstract sample: string option

let private Worker(): Browser.Worker = importDefault "worker-loader!../Worker/Worker.fsproj"
let private loadState(_key: string): ISavedState = importMember "./js/util.js"
let private saveState(_key: string, _code: string, _html: string): unit = importMember "./js/util.js"
let private updateQuery(_fsharpCode : string, _htmlCode : string): unit = importMember "./js/util.js"

type IEditor = Monaco.Editor.IStandaloneCodeEditor

type State =
    | Loading
    | Idle
    | Compiling
    | Compiled

[<RequireQualifiedAccess>]
type OutputTab =
    | Code
    | Live

[<RequireQualifiedAccess>]
type CodeTab =
    | FSharp
    | Html

type DragTarget =
    | NoTarget
    | PanelSplitter

type EditorCollapse =
    | BothExtended
    | HtmlOnly
    | FSharpOnly

type Model =
    { FSharpEditor: IEditor
      Worker: ObservableWorker<WorkerAnswer>
      State: State
      IFrameUrl : string
      OutputTab : OutputTab
      CodeTab : CodeTab
      CodeES2015: string
      FSharpCode : string
      FSharpErrors : ResizeArray<Monaco.Editor.IMarkerData>
      HtmlCode: string
      DragTarget : DragTarget
      PanelSplitRatio : float
      Sidebar : Sidebar.Model
      IsProblemsPanelExpanded : bool
      Logs : ConsolePanel.Log list }

type EndCompileStatus =
    | Ok of string
    | Errors of Fable.Repl.Error[]
    | Error of string

type Msg =
    | SetFSharpEditor of IEditor
    | LoadSuccess
    | LoadFail
    | Reset
    | UrlHashChange
    | MarkEditorErrors of Fable.Repl.Error[]
    | StartCompile of string option
    | EndCompile of EndCompileStatus
    | UpdateStats of CompileStats
    | ShareableUrlReady of unit
    | SetOutputTab of OutputTab
    | SetCodeTab of CodeTab
    | ToggleProblemsPanel
    | SetIFrameUrl of string
    | PanelDragStarted
    | PanelDrag of Position
    | PanelDragEnded
    | MouseUp
    | MouseMove of Mouse.Position
    | AddConsoleLog of string
    | AddConsoleError of string
    | AddConsoleWarn of string
    | SidebarMsg of Sidebar.Msg
    | ChangeFsharpCode of string
    | ChangeHtmlCode of string
    | UpdateQueryFailed of exn
    | RefreshIframe

let private addLog log (model : Model) =
    { model with Logs =
                    if model.Logs.Length >= Literals.MAX_LOGS_LENGTH then
                        model.Logs.Tail @ [log]
                    else
                        model.Logs @ [log] }

let private generateHtmlUrl (model: Model) jsCode =
    saveState(Literals.STORAGE_KEY, model.FSharpCode, model.HtmlCode)
    Generator.generateHtmlBlobUrl model.HtmlCode jsCode

let private clamp min max value =
    if value >= max
    then max
    elif value <= min
    then min
    else value

let private parseEditorCode (worker: ObservableWorker<_>) (model: Monaco.Editor.IModel) =
    let content = model.getValue (Monaco.Editor.EndOfLinePreference.TextDefined, true)
    ParseCode content |> worker.Post

let private showGlobalErrorToast msg =
    Toast.message msg
    |> Toast.title "Failed to compiled"
    |> Toast.position Toast.BottomRight
    |> Toast.icon Fa.I.Exclamation
    |> Toast.noTimeout
    |> Toast.withCloseButton
    |> Toast.error

let update msg (model : Model) =
    match msg with
    | LoadSuccess ->
        // Parse code every X seconds.
        let md = model.FSharpEditor.getModel()
        let obs =
            createObservable(fun trigger ->
                model.FSharpEditor.getModel().onDidChangeContent(fun _ -> trigger md) |> ignore)
        debounce 1000 obs
        |> Observable.add (parseEditorCode model.Worker)
        obs.Trigger md

        let browserAdviceCommand =
            if not ReactDeviceDetect.exports.isChrome
                && not ReactDeviceDetect.exports.isSafari then

                Toast.message "We recommend using Chrome or Safari, for best performance"
                |> Toast.icon Fa.I.Info
                |> Toast.position Toast.BottomRight
                |> Toast.timeout (System.TimeSpan.FromSeconds 5.)
                |> Toast.dismissOnClick
                |> Toast.info

            else
                Cmd.none

        { model with State = Idle }, Cmd.batch [ Cmd.ofMsg (StartCompile None)
                                                 browserAdviceCommand ]

    | LoadFail ->
        let msg = "Assemblies couldn't be loaded. Some firewalls prevent download of binary files, please check."
        { model with State = Idle }, showGlobalErrorToast msg

    | SetFSharpEditor ed -> { model with FSharpEditor = ed }, Cmd.none

    | ToggleProblemsPanel ->
        { model with IsProblemsPanelExpanded = not model.IsProblemsPanelExpanded }, Cmd.none

    | Reset ->
        Browser.window.localStorage.removeItem(Literals.STORAGE_KEY)
        let saved = loadState(Literals.STORAGE_KEY)
        { model with FSharpCode = saved.code
                     HtmlCode = saved.html
                     CodeES2015 = ""
                     IFrameUrl = "" }, Router.modifyUrl Router.Home

    | UrlHashChange ->
        let parsed = loadState(Literals.STORAGE_KEY)
        { model with FSharpCode = parsed.code; HtmlCode = parsed.html }, Cmd.ofMsg (StartCompile (Some parsed.code))

    | MarkEditorErrors errors ->
        { model with FSharpErrors = mapErrorToMarker errors }, Cmd.none

    | StartCompile code ->
        if model.State <> Compiling then
            let code =
                match code with
                | Some code -> code
                | None -> model.FSharpCode
            CompileCode(code, model.Sidebar.Options.Optimize) |> model.Worker.Post
            { model with State = Compiling }, Cmd.none
        else
         model, Cmd.none

    | EndCompile result ->
        match result with
        | Ok codeES2015 ->
            { model with CodeES2015 = codeES2015
                         State = Compiled
                         FSharpErrors = ResizeArray [||] }
            |> addLog ConsolePanel.Log.Separator, Cmd.batch [ Cmd.performFunc (generateHtmlUrl model) codeES2015 SetIFrameUrl
                                                              Toast.message "Compiled successfuly"
                                                              |> Toast.position Toast.BottomRight
                                                              |> Toast.icon Fa.I.Check
                                                              |> Toast.dismissOnClick
                                                              |> Toast.success ]

        | Errors errors ->
            { model with State = Compiled
                         FSharpErrors = mapErrorToMarker errors }, Toast.message "Failed to compiled"
                                                                    |> Toast.position Toast.BottomRight
                                                                    |> Toast.icon Fa.I.Exclamation
                                                                    |> Toast.dismissOnClick
                                                                    |> Toast.error

        | Error msg ->
            { model with State = Compiled }, showGlobalErrorToast msg

    | SetIFrameUrl newUrl ->
        { model with IFrameUrl = newUrl }, Cmd.none

    | SetOutputTab newTab ->
        { model with OutputTab = newTab }, Cmd.none

    | SetCodeTab newTab ->
        { model with CodeTab = newTab }, Cmd.none

    | MouseUp ->
        let cmd =
            match model.DragTarget with
            | NoTarget -> Cmd.none
            | PanelSplitter ->
                Cmd.ofMsg PanelDragEnded
        model, cmd

    | MouseMove position ->
        let cmd =
            match model.DragTarget with
            | NoTarget -> Cmd.none
            | PanelSplitter ->
                Cmd.ofMsg (PanelDrag position)
        model, cmd

    | PanelDragStarted ->
        { model with DragTarget = PanelSplitter }, Cmd.none

    | PanelDragEnded ->
        { model with DragTarget = NoTarget }, Cmd.none

    | PanelDrag position ->
        let offset =
            if model.Sidebar.IsExpanded then 250. else 0.
        let splitRatio =
            position
            |> (fun p -> p.X - offset)
            |> (fun w -> w / (Browser.window.innerWidth - offset))
            |> clamp 0.2 0.8
        // printfn "PANELDRAG: x %f offset %f innerWidth %f splitRatio %f"
        //     position.X offset Browser.window.innerWidth splitRatio
        { model with PanelSplitRatio = splitRatio }, Cmd.none

    | SidebarMsg msg ->
        let (subModel, cmd, externalMsg) = Sidebar.update msg model.Sidebar
        let newModel, extraCmd =
            match externalMsg with
            | Sidebar.NoOp -> model, Cmd.none
            | Sidebar.LoadSample (fsharpCode, htmlCode) ->
                let cmd =
                    match model.State with
                    | Loading -> Cmd.none
                    | _ -> Cmd.ofMsg (StartCompile (Some fsharpCode)) // Trigger a new compilation
                { model with FSharpCode = fsharpCode
                             HtmlCode = htmlCode }, cmd
            | Sidebar.Share ->
                model, Cmd.ofFunc updateQuery (model.FSharpCode, model.HtmlCode) ShareableUrlReady UpdateQueryFailed
            | Sidebar.Reset ->
                model, Router.newUrl Router.Reset

        { newModel with Sidebar = subModel }, Cmd.batch [ Cmd.map SidebarMsg cmd
                                                          extraCmd ]

    | ChangeFsharpCode newCode ->
        { model with FSharpCode = newCode }, Cmd.none

    | ChangeHtmlCode newCode ->
        { model with HtmlCode = newCode }, Cmd.none

    | ShareableUrlReady () ->
        model, Toast.message "Copy it from the address bar"
                |> Toast.title "Shareable link is ready"
                |> Toast.position Toast.BottomRight
                |> Toast.icon Fa.I.InfoCircle
                |> Toast.timeout (System.TimeSpan.FromSeconds 5.)
                |> Toast.info

    | UpdateQueryFailed exn ->
        Browser.console.error exn
        model, Toast.message "An error occured when updating the URL"
                |> Toast.icon Fa.I.Warning
                |> Toast.position Toast.BottomRight
                |> Toast.warning

    | UpdateStats stats ->
        model, Cmd.ofMsg (SidebarMsg (Sidebar.UpdateStats stats))

    | RefreshIframe ->
        model
        |> addLog ConsolePanel.Log.Separator, Cmd.performFunc (Generator.generateHtmlBlobUrl model.HtmlCode) model.CodeES2015 SetIFrameUrl

    | AddConsoleLog content ->
        model
        |> addLog (ConsolePanel.Log.Info content), Cmd.none

    | AddConsoleError content ->
        model
        |> addLog (ConsolePanel.Log.Error content), Cmd.none

    | AddConsoleWarn content ->
        model
        |> addLog (ConsolePanel.Log.Warn content), Cmd.none

let workerCmd (worker : ObservableWorker<_>)=
    let handler dispatch =
        worker
        |> Observable.add (function
            | Loaded ->
                LoadSuccess |> dispatch
            | LoadFailed -> LoadFail |> dispatch
            | ParsedCode errors -> MarkEditorErrors errors |> dispatch
            | CompilationFailed (errors, stats) ->
                Errors errors |> EndCompile |> dispatch
                UpdateStats stats |> dispatch
            | CompilationSucceed (jsCode, stats) ->
                Ok jsCode |> EndCompile |> dispatch
                UpdateStats stats |> dispatch
            | CompilerCrashed msg -> Error msg |> EndCompile |> dispatch
            // Do nothing, these will be handled by .PostAndAwaitResponse
            | FoundTooltip _ -> ()
            | FoundCompletions _ -> ()
            | FoundDeclarationLocation _ -> ()
        )
    [ handler ]

let init () =
    let worker = ObservableWorker(Worker(), WorkerAnswer.Decoder)

    let saved = loadState(Literals.STORAGE_KEY)
    let sidebarModel, sidebarCmd = Sidebar.init saved.sample
    let cmd = Cmd.batch [
                Cmd.ups MouseUp
                Cmd.move MouseMove
                Cmd.iframeMessage
                    { MoveCtor = MouseMove
                      UpCtor = MouseUp
                      ConsoleLogCor = AddConsoleLog
                      ConsoleWarnCor = AddConsoleWarn
                      ConsoleErrorCor = AddConsoleError }
                Cmd.map SidebarMsg sidebarCmd
                workerCmd worker ]

    { State = Loading
      FSharpEditor = Unchecked.defaultof<IEditor>
      Worker = worker
      IFrameUrl = ""
      OutputTab = OutputTab.Live
      CodeTab = CodeTab.FSharp
      CodeES2015 = ""
      FSharpCode = saved.code
      FSharpErrors = ResizeArray [||]
      HtmlCode = saved.html
      DragTarget = NoTarget
      PanelSplitRatio = 0.5
      Sidebar = sidebarModel
      IsProblemsPanelExpanded = false
      Logs = [] }, cmd

open Fable.Helpers.React
open Fable.Helpers.React.Props

let private numberToPercent number =
    string (number * 100.) + "%"

let private fontSizeClass =
        function
        | 11. -> "is-small"
        | 14. -> "is-medium"
        | 17. -> "is-large"
        | _ -> "is-medium"

let private htmlEditorOptions (fontSize : float) (fontFamily : string) =
    jsOptions<Monaco.Editor.IEditorConstructionOptions>(fun o ->
        let minimapOptions =  jsOptions<Monaco.Editor.IEditorMinimapOptions>(fun oMinimap ->
            oMinimap.enabled <- Some false
        )
        o.language <- Some "html"
        o.fontSize <- Some fontSize
        o.theme <- Some "vs-dark"
        o.minimap <- Some minimapOptions
        o.fontFamily <- Some fontFamily
        o.fontLigatures <- Some (fontFamily = "Fira Code")
    )

let private fsharpEditorOptions (fontSize : float) (fontFamily : string) =
    jsOptions<Monaco.Editor.IEditorConstructionOptions>(fun o ->
        let minimapOptions = jsOptions<Monaco.Editor.IEditorMinimapOptions>(fun oMinimap ->
            oMinimap.enabled <- Some false
        )
        o.language <- Some "fsharp"
        o.fontSize <- Some fontSize
        o.theme <- Some "vs-dark"
        o.minimap <- Some minimapOptions
        o.fontFamily <- Some fontFamily
        o.fontLigatures <- Some (fontFamily = "Fira Code")
    )

let private editorTabs (activeTab : CodeTab) dispatch =
    Tabs.tabs [ Tabs.IsCentered
                Tabs.Size Size.IsMedium
                Tabs.IsToggle ]
        [ Tabs.tab [ Tabs.Tab.IsActive (activeTab = CodeTab.FSharp)
                     Tabs.Tab.Props [
                        OnClick (fun _ -> SetCodeTab CodeTab.FSharp |> dispatch)
                     ] ]
            [ a [ ] [ str "F#" ] ]
          Tabs.tab [ Tabs.Tab.IsActive (activeTab = CodeTab.Html)
                     Tabs.Tab.Props [
                         OnClick (fun _ -> SetCodeTab CodeTab.Html |> dispatch)
                     ] ]
            [ a [ ] [ str "Html" ] ] ]

let private problemsPanel (isExpanded : bool) (errors : ResizeArray<Monaco.Editor.IMarkerData>) (currentTab : CodeTab) dispatch =
    let bodyDisplay =
        if isExpanded then
            ""
        else
            "is-hidden"

    let headerIcon =
        if isExpanded then
            Fa.I.AngleDown
        else
            Fa.I.AngleUp

    let title =
        if errors.Count = 0 then
            span [ ]
                [ str "Problems" ]
        else
            span [ ]
                [ str "Problems: "
                  Text.span [ Props [ Style [ MarginLeft ".5rem" ] ] ]
                    [ str (string errors.Count ) ] ]

    div [ Class "scrollable-panel is-problem" ]
        [ div [ Class "scrollable-panel-header"
                OnClick (fun _ -> dispatch ToggleProblemsPanel) ]
            [ div [ Class "scrollable-panel-header-icon" ]
                [ Icon.faIcon [ ]
                    [ Fa.faLg
                      Fa.icon headerIcon ] ]
              div [ Class "scrollable-panel-header-title" ]
                [ title ]
              div [ Class "scrollable-panel-header-icon" ]
                [ Icon.faIcon [ ]
                    [ Fa.faLg
                      Fa.icon headerIcon ] ] ]
          div [ Class ("scrollable-panel-body " + bodyDisplay) ]
            [ for error in errors do
                match error.severity with
                | Monaco.MarkerSeverity.Error
                | Monaco.MarkerSeverity.Warning ->
                    let icon =
                        match error.severity with
                        | Monaco.MarkerSeverity.Error -> Fa.I.TimesCircle
                        | Monaco.MarkerSeverity.Warning -> Fa.I.ExclamationCircle
                        | _ -> failwith "Should not happen"

                    yield div [ Class "scrollable-panel-body-row"
                                Data("tooltip-content", error.message)
                                OnClick (fun _ ->
                                    if currentTab = CodeTab.Html then
                                        SetCodeTab CodeTab.FSharp |> dispatch
                                    ReactEditor.Dispatch.cursorMove "fsharp_cursor_jump" error
                                ) ]
                            [ Icon.faIcon [ Icon.Size IsSmall ]
                                [ Fa.icon icon ]
                              span [ Class "scrollable-panel-body-row-description" ]
                                [ str error.message ]
                              span [ Class "scrollable-panel-body-row-position" ]
                                [ str "("
                                  str (string error.startLineNumber)
                                  str ","
                                  str (string error.startColumn)
                                  str ")" ] ]
                | _ -> () ] ]

let private editorArea model dispatch =
<<<<<<< HEAD
    div [ Class "vertical-panel"
          Style [ Width (numberToPercent model.PanelSplitRatio)
                  Position "relative" ] ]
        [ editorTabs model.CodeTab dispatch
          // Html editor
          ReactEditor.editor [ ReactEditor.Options (htmlEditorOptions
                                                        model.Sidebar.Options.FontSize
                                                        model.Sidebar.Options.FontFamily)
                               ReactEditor.Value model.HtmlCode
                               ReactEditor.IsHidden (model.CodeTab = CodeTab.FSharp)
                               ReactEditor.CustomClass (fontSizeClass model.Sidebar.Options.FontSize)
                               ReactEditor.OnChange (ChangeHtmlCode >> dispatch) ]
          // F# editor
          ReactEditor.editor [ ReactEditor.Options (fsharpEditorOptions
                                                        model.Sidebar.Options.FontSize
                                                        model.Sidebar.Options.FontFamily)
                               ReactEditor.Value model.FSharpCode
                               ReactEditor.IsHidden (model.CodeTab = CodeTab.Html)
                               ReactEditor.OnChange (ChangeFsharpCode >> dispatch)
                               ReactEditor.Errors model.FSharpErrors
                               ReactEditor.EventId "fsharp_cursor_jump"
                               ReactEditor.CustomClass (fontSizeClass model.Sidebar.Options.FontSize)
                               ReactEditor.EditorDidMount (fun editor monacoModule ->
                                if not (isNull editor) then
                                    dispatch (SetFSharpEditor editor)

                                    // Because we have access to the monacoModule here,
                                    // register the different provider needed for F# editor
                                    let getTooltip line column lineText =
                                        async {
                                            let! res = model.Worker.PostAndAwaitResponse(GetTooltip(line, column, lineText))
                                            match res with
                                            | FoundTooltip lines -> return lines
                                            | _ -> return [||]
                                        }

                                    let tooltipProvider = Editor.createTooltipProvider getTooltip
                                    monacoModule.languages.registerHoverProvider("fsharp", tooltipProvider) |> ignore

                                    let getCompletion line column lineText =
                                        async {
                                            let! res = model.Worker.PostAndAwaitResponse(GetCompletions(line, column, lineText))
                                            match res with
                                            | FoundCompletions lines -> return lines
                                            | _ -> return [||]
                                        }

                                    let completionProvider = Editor.createCompletionProvider getCompletion
                                    monacoModule.languages.registerCompletionItemProvider("fsharp", completionProvider) |> ignore

                                    editor.addCommand(monacoModule.KeyMod.Alt ||| int Monaco.KeyCode.Enter,
                                        (fun () -> StartCompile None |> dispatch), "") |> ignore
                               ) ]
          problemsPanel model.IsProblemsPanelExpanded model.FSharpErrors model.CodeTab dispatch ]


let private outputTabs (activeTab : OutputTab) dispatch =
=======
    let fsharpAngle, htmlAngle =
        match model.EditorCollapse with
        | BothExtended -> Fa.I.Compress, Fa.I.Compress
        | FSharpOnly -> Fa.I.Compress, Fa.I.Expand
        | HtmlOnly -> Fa.I.Expand, Fa.I.Compress

    let fsharpDisplay, htmlDisplay =
        match model.EditorCollapse with
        | BothExtended -> "block", "block"
        | FSharpOnly -> "block", "none"
        | HtmlOnly -> "none", "block"

    let fsharpHeight, htmlHeight =
        match model.EditorCollapse with
        | BothExtended ->
            numberToPercent model.EditorSplitRatio, numberToPercent (1. - model.EditorSplitRatio)
        | FSharpOnly ->
            Literals.EDITOR_UNCOLLAPSED_HEIGHT, Literals.EDITOR_COLLAPSED_HEIGHT
        | HtmlOnly ->
            Literals.EDITOR_COLLAPSED_HEIGHT, Literals.EDITOR_UNCOLLAPSED_HEIGHT

    div [ Class "editor-container"
          Style [ Width (numberToPercent model.PanelSplitRatio) ] ]
        [ Card.card [ Common.Props [ Style [ Height ("calc("+ fsharpHeight + " - 4px)") ] ] ] // We remove 4px to compensate the vertical-resize height
            [ Card.header [ Common.Props [ OnClick (fun _ -> dispatch ToggleFsharpCollapse )] ]
                [ Card.Header.title [ ]
                    [ str "F#" ]
                  Card.Header.icon [ ]
                    [ Icon.faIcon [ ]
                        [ Fa.icon fsharpAngle
                          Fa.faLg ] ] ]
              Card.content [ Common.Props [ Style [ Display fsharpDisplay ] ] ]
                [ ReactEditor.editor [ ReactEditor.Options fsharpEditorOptions
                                       ReactEditor.Value model.FSharpCode
                                       ReactEditor.OnChange (ChangeFsharpCode >> dispatch)
                                       ReactEditor.Errors model.FSharpErrors
                                       ReactEditor.EditorDidMount (fun editor monacoModule ->
                                        if not (isNull editor) then
                                            dispatch (SetFSharpEditor editor)

                                            // Because we have access to the monacoModule here,
                                            // register the different provider needed for F# editor
                                            let getTooltip line column lineText =
                                                async {
                                                    let! res = model.Worker.PostAndAwaitResponse(GetTooltip(line, column, lineText))
                                                    match res with
                                                    | FoundTooltip lines -> return lines
                                                    | _ -> return [||]
                                                }

                                            let tooltipProvider = Editor.createTooltipProvider getTooltip
                                            monacoModule.languages.registerHoverProvider("fsharp", tooltipProvider) |> ignore

                                            let getCompletion line column lineText =
                                                async {
                                                    let! res = model.Worker.PostAndAwaitResponse(GetCompletions(line, column, lineText))
                                                    match res with
                                                    | FoundCompletions lines -> return lines
                                                    | _ -> return [||]
                                                }

                                            let completionProvider = Editor.createCompletionProvider getCompletion
                                            monacoModule.languages.registerCompletionItemProvider("fsharp", completionProvider) |> ignore

                                            let getDeclarationLocation uri line column lineText =
                                                async {
                                                    let! res = model.Worker.PostAndAwaitResponse(GetDeclarationLocation(line, column, lineText))
                                                    match res with
                                                    | FoundDeclarationLocation res ->
                                                        // printfn "FoundDeclarationLocation %A" res
                                                        return res |> Option.map (fun (line1, col1, line2, col2) ->
                                                            uri, line1, col1, line2, col2)
                                                    | _ -> return None
                                                }

                                            let editorUri = editor.getModel().uri
                                            let definitionProvider = Editor.createDefinitionProvider (getDeclarationLocation editorUri)
                                            monacoModule.languages.registerDefinitionProvider("fsharp", definitionProvider) |> ignore

                                            editor.addCommand(monacoModule.KeyMod.Alt ||| int Monaco.KeyCode.Enter,
                                                (fun () -> StartCompile None |> dispatch), "") |> ignore
                                       ) ]

                           ] ]
          div [ Class "vertical-resize"
                OnMouseDown (fun _ -> dispatch EditorDragStarted) ]
              [ ]
          Card.card [ Common.Props [ Style [ Height htmlHeight ] ] ]
            [ Card.header [ Common.Props [ OnClick (fun _ -> dispatch ToggleHtmlCollapse )] ]
                [ Card.Header.title [ ]
                    [ str "Html" ]
                  Card.Header.icon [ ]
                    [ Icon.faIcon [ ]
                        [ Fa.icon htmlAngle
                          Fa.faLg ] ] ]
              Card.content [ Common.Props [ Style [ Display htmlDisplay ] ] ]
                [ ReactEditor.editor [ ReactEditor.Options htmlEditorOptions
                                       ReactEditor.Value model.HtmlCode
                                       ReactEditor.OnChange (ChangeHtmlCode >> dispatch) ]
                         ] ] ]

let private outputTabs (activeTab : ActiveTab) dispatch =
>>>>>>> f3848efa
    Tabs.tabs [ Tabs.IsCentered
                Tabs.Size Size.IsMedium
                Tabs.IsToggle ]
        [ Tabs.tab [ Tabs.Tab.IsActive (activeTab = OutputTab.Live)
                     Tabs.Tab.Props [
                         OnClick (fun _ -> SetOutputTab OutputTab.Live |> dispatch)
                     ] ]
            [ a [ ] [ str "Live sample" ] ]
          Tabs.tab [ Tabs.Tab.IsActive (activeTab = OutputTab.Code)
                     Tabs.Tab.Props [
                         OnClick (fun _ -> SetOutputTab OutputTab.Code |> dispatch)
                     ] ]
            [ a [ ] [ str "Code" ] ] ]

let private toggleDisplay cond =
    if cond then "" else "is-hidden"

let private viewIframe isShown url =
    iframe [ Src url
             Class (toggleDisplay isShown) ]
        [ ]

let private viewCodeEditor (model: Model) =
    let fontFamily = model.Sidebar.Options.FontFamily
    let options = jsOptions<Monaco.Editor.IEditorConstructionOptions>(fun o ->
                        let minimapOptions = jsOptions<Monaco.Editor.IEditorMinimapOptions>(fun oMinimap ->
                            oMinimap.enabled <- Some false
                        )
                        o.language <- Some "javascript"
                        o.fontSize <- Some model.Sidebar.Options.FontSize
                        o.theme <- Some "vs-dark"
                        o.minimap <- Some minimapOptions
                        o.readOnly <- Some true
                        o.fontFamily <- Some fontFamily
                        o.fontLigatures <- Some (fontFamily = "Fira Code")
                    )

    ReactEditor.editor [ ReactEditor.Options options
                         ReactEditor.Value model.CodeES2015
                         ReactEditor.IsHidden (model.OutputTab <> OutputTab.Code)
                         ReactEditor.CustomClass (fontSizeClass model.Sidebar.Options.FontSize) ]

let private outputArea model dispatch =
    let content =
        match model.State with
        | Compiling | Compiled ->
            [ outputTabs model.OutputTab dispatch
              div [ Class "output-content" ]
                [ viewIframe (model.OutputTab = OutputTab.Live) model.IFrameUrl
                  viewCodeEditor model
                  ConsolePanel.view model.Logs ] ]
        | _ ->
            [ br [ ]
              Text.div [ Modifiers [ Modifier.TextAlignment (Screen.All, TextAlignment.Centered) ]
                         Props [ Style [ Width "100%" ] ] ]
                [ Heading.h4 [ Heading.IsSubtitle ]
                    [ str "You need to compile an application first" ] ] ]

    div [ Class "output-container"
          Style [ Width (numberToPercent (1. - model.PanelSplitRatio)) ] ]
        content

let private actionArea (state : State) dispatch =
    let compileIcon =
        if state = State.Compiling then
            [ Fa.icon Fa.I.Spinner
              Fa.spin ]
        else
            [ Fa.icon Fa.I.Play ]

    let collapsed =
        div [ Class "actions-area" ]
            [ div [ Class "action-button" ]
                [ Button.button [ Button.IsOutlined
                                  Button.OnClick (fun _ -> dispatch (StartCompile None)) ]
                    [ Icon.faIcon [ Icon.Size IsSmall ]
                        compileIcon
                      span [ ]
                        [ str "Compile" ] ] ]
              div [ Class "action-button" ]
                [ Button.button [ Button.IsOutlined
                                  Button.OnClick (fun _ -> dispatch RefreshIframe) ]
                    [ Icon.faIcon [ Icon.Size IsSmall ]
                        [ Fa.icon Fa.I.Refresh ]
                      span [ ]
                        [ str "Refresh" ] ] ] ]

    let expanded =
        div [ Class "actions-area" ]
            [ div [ Class "action-button" ]
                [ Button.button [ Button.IsOutlined
                                  Button.OnClick (fun _ -> dispatch (StartCompile None)) ]
                    [ Icon.faIcon [ Icon.Size IsLarge ]
                        compileIcon ] ]
              div [ Class "action-button" ]
                [ Button.button [ Button.IsOutlined
                                  Button.OnClick (fun _ -> dispatch RefreshIframe) ]
                    [ Icon.faIcon [ Icon.Size IsLarge ]
                        [ Fa.icon Fa.I.Refresh ] ] ] ]

    (collapsed, expanded)

let view (model: Model) dispatch =
    Elmish.React.Common.lazyView2
        (fun model dispatch ->
            let isDragging =
                match model.DragTarget with
                | PanelSplitter -> true
                | NoTarget -> false
            div [ classList [ "is-unselectable", isDragging ] ]
                [ PageLoader.pageLoader [ PageLoader.Color IsPrimary
                                          PageLoader.IsActive (model.State = Loading) ]
                                        [ span [ Class "title" ]
                                            [ str "We are getting everything ready for you"
                                              p []
                                                [ str "Trouble loading the repl? "
                                                  a [ Router.href Router.Reset
                                                      Style [ TextDecoration "underline" ] ] [ str "Click here"]
                                                  str " to reset." ] ] ]

                  div [ Class "page-content" ]
                    [ Sidebar.view model.Sidebar (actionArea model.State dispatch) (SidebarMsg >> dispatch)
                      div [ Class "main-content" ]
                        [ editorArea model dispatch
                          div [ Class "horizontal-resize"
                                OnMouseDown (fun _ -> dispatch PanelDragStarted) ]
                              [ ]
                          outputArea model dispatch ] ] ]

        )
        model
        dispatch<|MERGE_RESOLUTION|>--- conflicted
+++ resolved
@@ -497,7 +497,6 @@
                 | _ -> () ] ]
 
 let private editorArea model dispatch =
-<<<<<<< HEAD
     div [ Class "vertical-panel"
           Style [ Width (numberToPercent model.PanelSplitRatio)
                   Position "relative" ] ]
@@ -534,8 +533,20 @@
                                             | _ -> return [||]
                                         }
 
-                                    let tooltipProvider = Editor.createTooltipProvider getTooltip
-                                    monacoModule.languages.registerHoverProvider("fsharp", tooltipProvider) |> ignore
+                                    let getDeclarationLocation uri line column lineText =
+                                        async {
+                                            let! res = model.Worker.PostAndAwaitResponse(GetDeclarationLocation(line, column, lineText))
+                                            match res with
+                                            | FoundDeclarationLocation res ->
+                                                // printfn "FoundDeclarationLocation %A" res
+                                                return res |> Option.map (fun (line1, col1, line2, col2) ->
+                                                    uri, line1, col1, line2, col2)
+                                            | _ -> return None
+                                        }
+
+                                    let editorUri = editor.getModel().uri
+                                    let definitionProvider = Editor.createDefinitionProvider (getDeclarationLocation editorUri)
+                                    monacoModule.languages.registerDefinitionProvider("fsharp", definitionProvider) |> ignore
 
                                     let getCompletion line column lineText =
                                         async {
@@ -555,110 +566,6 @@
 
 
 let private outputTabs (activeTab : OutputTab) dispatch =
-=======
-    let fsharpAngle, htmlAngle =
-        match model.EditorCollapse with
-        | BothExtended -> Fa.I.Compress, Fa.I.Compress
-        | FSharpOnly -> Fa.I.Compress, Fa.I.Expand
-        | HtmlOnly -> Fa.I.Expand, Fa.I.Compress
-
-    let fsharpDisplay, htmlDisplay =
-        match model.EditorCollapse with
-        | BothExtended -> "block", "block"
-        | FSharpOnly -> "block", "none"
-        | HtmlOnly -> "none", "block"
-
-    let fsharpHeight, htmlHeight =
-        match model.EditorCollapse with
-        | BothExtended ->
-            numberToPercent model.EditorSplitRatio, numberToPercent (1. - model.EditorSplitRatio)
-        | FSharpOnly ->
-            Literals.EDITOR_UNCOLLAPSED_HEIGHT, Literals.EDITOR_COLLAPSED_HEIGHT
-        | HtmlOnly ->
-            Literals.EDITOR_COLLAPSED_HEIGHT, Literals.EDITOR_UNCOLLAPSED_HEIGHT
-
-    div [ Class "editor-container"
-          Style [ Width (numberToPercent model.PanelSplitRatio) ] ]
-        [ Card.card [ Common.Props [ Style [ Height ("calc("+ fsharpHeight + " - 4px)") ] ] ] // We remove 4px to compensate the vertical-resize height
-            [ Card.header [ Common.Props [ OnClick (fun _ -> dispatch ToggleFsharpCollapse )] ]
-                [ Card.Header.title [ ]
-                    [ str "F#" ]
-                  Card.Header.icon [ ]
-                    [ Icon.faIcon [ ]
-                        [ Fa.icon fsharpAngle
-                          Fa.faLg ] ] ]
-              Card.content [ Common.Props [ Style [ Display fsharpDisplay ] ] ]
-                [ ReactEditor.editor [ ReactEditor.Options fsharpEditorOptions
-                                       ReactEditor.Value model.FSharpCode
-                                       ReactEditor.OnChange (ChangeFsharpCode >> dispatch)
-                                       ReactEditor.Errors model.FSharpErrors
-                                       ReactEditor.EditorDidMount (fun editor monacoModule ->
-                                        if not (isNull editor) then
-                                            dispatch (SetFSharpEditor editor)
-
-                                            // Because we have access to the monacoModule here,
-                                            // register the different provider needed for F# editor
-                                            let getTooltip line column lineText =
-                                                async {
-                                                    let! res = model.Worker.PostAndAwaitResponse(GetTooltip(line, column, lineText))
-                                                    match res with
-                                                    | FoundTooltip lines -> return lines
-                                                    | _ -> return [||]
-                                                }
-
-                                            let tooltipProvider = Editor.createTooltipProvider getTooltip
-                                            monacoModule.languages.registerHoverProvider("fsharp", tooltipProvider) |> ignore
-
-                                            let getCompletion line column lineText =
-                                                async {
-                                                    let! res = model.Worker.PostAndAwaitResponse(GetCompletions(line, column, lineText))
-                                                    match res with
-                                                    | FoundCompletions lines -> return lines
-                                                    | _ -> return [||]
-                                                }
-
-                                            let completionProvider = Editor.createCompletionProvider getCompletion
-                                            monacoModule.languages.registerCompletionItemProvider("fsharp", completionProvider) |> ignore
-
-                                            let getDeclarationLocation uri line column lineText =
-                                                async {
-                                                    let! res = model.Worker.PostAndAwaitResponse(GetDeclarationLocation(line, column, lineText))
-                                                    match res with
-                                                    | FoundDeclarationLocation res ->
-                                                        // printfn "FoundDeclarationLocation %A" res
-                                                        return res |> Option.map (fun (line1, col1, line2, col2) ->
-                                                            uri, line1, col1, line2, col2)
-                                                    | _ -> return None
-                                                }
-
-                                            let editorUri = editor.getModel().uri
-                                            let definitionProvider = Editor.createDefinitionProvider (getDeclarationLocation editorUri)
-                                            monacoModule.languages.registerDefinitionProvider("fsharp", definitionProvider) |> ignore
-
-                                            editor.addCommand(monacoModule.KeyMod.Alt ||| int Monaco.KeyCode.Enter,
-                                                (fun () -> StartCompile None |> dispatch), "") |> ignore
-                                       ) ]
-
-                           ] ]
-          div [ Class "vertical-resize"
-                OnMouseDown (fun _ -> dispatch EditorDragStarted) ]
-              [ ]
-          Card.card [ Common.Props [ Style [ Height htmlHeight ] ] ]
-            [ Card.header [ Common.Props [ OnClick (fun _ -> dispatch ToggleHtmlCollapse )] ]
-                [ Card.Header.title [ ]
-                    [ str "Html" ]
-                  Card.Header.icon [ ]
-                    [ Icon.faIcon [ ]
-                        [ Fa.icon htmlAngle
-                          Fa.faLg ] ] ]
-              Card.content [ Common.Props [ Style [ Display htmlDisplay ] ] ]
-                [ ReactEditor.editor [ ReactEditor.Options htmlEditorOptions
-                                       ReactEditor.Value model.HtmlCode
-                                       ReactEditor.OnChange (ChangeHtmlCode >> dispatch) ]
-                         ] ] ]
-
-let private outputTabs (activeTab : ActiveTab) dispatch =
->>>>>>> f3848efa
     Tabs.tabs [ Tabs.IsCentered
                 Tabs.Size Size.IsMedium
                 Tabs.IsToggle ]
